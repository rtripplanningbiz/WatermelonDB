--- conflicted
+++ resolved
@@ -4,16 +4,12 @@
 
 Contributors: Please add your changes to CHANGELOG-Unreleased.md
 
-<<<<<<< HEAD
-## 0.25.3 - 2023-01-31
-=======
 ## 0.25.4 - 2023-01-31
 
 - [Sync] Improve memory consumption (less likely to get "Maximum callstack exceeded" error)
 - [TypeScript] Fix type of `DirtyRaw` to `{ [key: string]: any }` (from `Object`)
 
 ## 0.25.3 - 2023-01-30
->>>>>>> 90717baf
 
 - Fixed TypeError regression
 
