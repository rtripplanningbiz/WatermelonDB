--- conflicted
+++ resolved
@@ -4,15 +4,12 @@
 
 ## Unreleased
 
-<<<<<<< HEAD
-- Simplified build system by using relative imports
-=======
 ### Refactoring
 
 - Removed dependency on `async` (Web Worker should be ~30KB smaller)
 - Refactored `Collection` and `simpleObserver` for getting changes in an array and also adds CollectionChangeTypes for differentiation between different changes
 - Updated dependencies
->>>>>>> a44d956e
+- Simplified build system by using relative imports
 
 ## 0.6.1 - 2018-09-20
 
