# Changelog

All notable changes to this project will be documented in this file.

## Unreleased

- [Android] removed unused test class
- [Android] updated ktlint to `0.30.0`

### Changes

- ⚠️ Potentially BREAKING fix: a `@date` field now returns a Jan 1, 1970 date instead of `null` if the field's raw value is `0`.
   This is considered a bug fix, since it's unexpected to receive a `null` from a getter of a field whose column schema doesn't say `isOptional: true`.
   However, if you relied on this behavior, this might be a breaking change.
- ⚠️ BREAKING: `Database.unsafeResetDatabase()` now requires that you run it inside an Action
- [Sync] Fixed an issue where synchronization would continue running despite `unsafeResetDatabase` being called
- Actions are now aborted when `unsafeResetDatabase()` is called, making reseting database a little bit safer
- Updated demo dependencies
- LokiJS is now a dependency of WatermelonDB (although it's only required for use on the web)
<<<<<<< HEAD
- [Android] fix compile error for kotlin 1.3+ 
- [hooks] new `useDatabase` hook for consuming the Database Context
- [TypeScript] new type declarations
=======
- [Android] fix compile error for kotlin 1.3+
>>>>>>> 9d31be34

## 0.10.1 - 2019-02-12

### Changes

- [Android] Changed `compile` to `implementation` in Library Gradle file
  - ⚠️ might break build if you are using Android Gradle Plugin <3.X
- Updated `peerDependency` `react-native` to `0.57.0`
- [Sync] Added `hasUnsyncedChanges()` helper method
- [Sync] Improved documentation for backends that can't distinguish between `created` and `updated` records
- [Sync] Improved diagnostics / protection against edge cases
- [iOS] Add missing `header search path` to support **ejected** expo project.
- [Android] Fix crash on android < 5.0
- [iOS] `SQLiteAdapter`'s `dbName` path now allows you to pass an absolute path to a file, instead of a name
- [Web] Add adaptive layout for demo example with smooth scrolling for iOS

## 0.10.0 - 2019-01-18

### Breaking

- **BREAKING:** Table column `last_modified` is no longer automatically added to all database tables. If
  you don't use this column (e.g. in your custom sync code), you don't have to do anything.
  If you do, manually add this column to all table definitions in your Schema:
  ```
  { name: 'last_modified', type: 'number', isOptional: true }
  ```
  **Don't** bump schema version or write a migration for this.

### New

- **Actions API**.

  This was actually released in 0.8.0 but is now documented in [CRUD.md](./docs/CRUD.md) and [Actions.md](./docs/Actions.md).
  With Actions enabled, all create/update/delete/batch calls must be wrapped in an Action.

  To use Actions, call `await database.action(async () => { /* perform writes here */ }`, and in
  Model instance methods, you can just decorate the whole method with `@action`.

  This is necessary for Watermelon Sync, and also to enable greater safety and consistency.

  To enable actions, add `actionsEnabled: true` to `new Database({ ... })`. In a future release this
  will be enabled by default, and later, made mandatory.

  See documentation for more details.
- **Watermelon Sync Adapter** (Experimental)

  Added `synchronize()` function that allows you to easily add full synchronization capabilities to
  your Watermelon app. You only need to provide two fetch calls to your remote server that conforms
  to Watermelon synchronization protocol, and all the client-side processing (applying remote changes,
  resolving conflicts, finding local changes, and marking them as synced) is done by Watermelon.

  See documentation for more details.

- **Support caching for non-global IDs at Native level**

## 0.9.0 - 2018-11-23

### New

- Added `Q.like` - you can now make queries similar to SQL `LIKE`

## 0.8.0 - 2018-11-16

### New

- Added `DatabaseProvider` and `withDatabase` Higher-Order Component to reduce prop drilling
- Added experimental Actions API. This will be documented in a future release.

### Fixes

- Fixes crash on older Android React Native targets without `jsc-android` installed

## 0.7.0 - 2018-10-31

### Deprecations

- [Schema] Column type 'bool' is deprecated — change to 'boolean'

### New

- Added support for Schema Migrations. See documentation for more details.
- Added fundaments for integration of Danger with Jest

### Changes

- Fixed "dependency cycle" warning
- [SQLite] Fixed rare cases where database could be left in an unusable state (added missing transaction)
- [Flow] Fixes `oneOf()` typing and some other variance errors
- [React Native] App should launch a little faster, because schema is only compiled on demand now
- Fixed typos in README.md
- Updated Flow to 0.85

## 0.6.2 - 2018-10-04

### Deprecations

- The `@nozbe/watermelondb/babel/cjs` / `@nozbe/watermelondb/babel/esm` Babel plugin that ships with Watermelon is deprecated and no longer necessary. Delete it from your Babel config as it will be removed in a future update

### Refactoring

- Removed dependency on `async` (Web Worker should be ~30KB smaller)
- Refactored `Collection` and `simpleObserver` for getting changes in an array and also adds CollectionChangeTypes for differentiation between different changes
- Updated dependencies
- Simplified build system by using relative imports
- Simplified build package by outputting CJS-only files

## 0.6.1 - 2018-09-20

### Added

- Added iOS and Android integration tests and lint checks to TravisCI

### Changed

- Changed Flow setup for apps using Watermelon - see docs/Advanced/Flow.md
- Improved documentation, and demo code
- Updated dependencies

### Fixed

- Add quotes to all names in sql queries to allow keywords as table or column names
- Fixed running model tests in apps with Watermelon in the loop
- Fixed Flow when using Watermelon in apps

## 0.6.0 - 2018-09-05

Initial release of WatermelonDB<|MERGE_RESOLUTION|>--- conflicted
+++ resolved
@@ -17,13 +17,9 @@
 - Actions are now aborted when `unsafeResetDatabase()` is called, making reseting database a little bit safer
 - Updated demo dependencies
 - LokiJS is now a dependency of WatermelonDB (although it's only required for use on the web)
-<<<<<<< HEAD
 - [Android] fix compile error for kotlin 1.3+ 
 - [hooks] new `useDatabase` hook for consuming the Database Context
 - [TypeScript] new type declarations
-=======
-- [Android] fix compile error for kotlin 1.3+
->>>>>>> 9d31be34
 
 ## 0.10.1 - 2019-02-12
 
