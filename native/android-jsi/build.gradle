apply plugin: 'com.android.library'


def DEFAULT_COMPILE_SDK_VERSION = 28
def DEFAULT_BUILD_TOOLS_VERSION = "28.0.3"
def DEFAULT_MIN_SDK_VERSION = 16
def DEFAULT_TARGET_SDK_VERSION = 28
def DEFAULT_NDK_VERSION = "20.1.5948944"
def isUsingEncryptedDB = rootProject.hasProperty('encryptedDB') && rootProject.encryptedDB
android {
    compileSdkVersion rootProject.hasProperty('compileSdkVersion') ? rootProject.compileSdkVersion : DEFAULT_COMPILE_SDK_VERSION
    buildToolsVersion rootProject.hasProperty('buildToolsVersion') ? rootProject.buildToolsVersion : DEFAULT_BUILD_TOOLS_VERSION
    ndkVersion rootProject.hasProperty('ndkVersion') ? rootProject.ndkVersion : DEFAULT_NDK_VERSION

<<<<<<< HEAD
    buildFeatures {
        prefab isUsingEncryptedDB
    }
    
=======
    namespace "com.nozbe.watermelondb.jsi"

>>>>>>> f5c34ebe
    defaultConfig {
        minSdkVersion rootProject.hasProperty('minSdkVersion') ? rootProject.minSdkVersion : DEFAULT_MIN_SDK_VERSION
        targetSdkVersion rootProject.hasProperty('targetSdkVersion') ? rootProject.targetSdkVersion : DEFAULT_TARGET_SDK_VERSION
        versionCode 1
        versionName "1.0"
        externalNativeBuild {
            cmake {
                // Not sure if this is necessary. I added this in attempt to fix catching
                // C++ errors across .so bounds, but it still doesn't work, so can probably get rid
                // of this
                // NOTE: It appears that doing this causes some ABI compatibility issues (or something):
                //   libc++_shared.so
                //   libc++_shared.so (__gxx_personality_v0+416)
                //   libreactnativejni.so
                //   libreactnativejni.so (_Unwind_RaiseException+263)
                //   libfbjni.so (__cxa_throw+108)
                //   libc++_shared.so (std::__ndk1::locale::use_facet(std::__ndk1::locale::id&) const+212)
                //   libwatermelondb-jsi.so (std::__ndk1::basic_ostream<char, std::__ndk1::char_traits<char>>::operator<<(long long)+124)
                //   libwatermelondb-jsi.so (std::__ndk1::basic_string<char, watermelondb::to_json_string<simdjson::fallback::ondemand::value&>::char_traits<char>, watermelondb::to_json_string<simdjson::fallback::ondemand::value&>::allocator<char>> watermelondb::to_json_string<simdjson::fallback::ondemand::value&>(simdjson::fallback::ondemand::value&&&)+3486)
                // arguments "-DANDROID_STL=c++_shared"
                if(isUsingEncryptedDB){
                    arguments '-DENCRYPTED_DB=1', '-DANDROID_STL=c++_shared'
                    cFlags '-DSQLITE_HAS_CODEC', '-DSQLITE_TEMP_STORE=2'
                }
            }
        }
    }
    externalNativeBuild {
        cmake {
            // version '3.10.2'
            path "src/main/cpp/CMakeLists.txt"
        }
    }

    packagingOptions {
        // TODO: This only seems necessary if c++_shared is enabled in cmake
        if(isUsingEncryptedDB){
            pickFirst '**/libc++_shared.so'
        }
    }
}

dependencies {
    implementation fileTree(dir: 'libs', include: ['*.jar'])
    if (isUsingEncryptedDB) {
            implementation 'com.android.ndk.thirdparty:openssl:1.1.1l-beta-1'
    }
    implementation 'com.facebook.react:react-native:+'
}<|MERGE_RESOLUTION|>--- conflicted
+++ resolved
@@ -12,15 +12,12 @@
     buildToolsVersion rootProject.hasProperty('buildToolsVersion') ? rootProject.buildToolsVersion : DEFAULT_BUILD_TOOLS_VERSION
     ndkVersion rootProject.hasProperty('ndkVersion') ? rootProject.ndkVersion : DEFAULT_NDK_VERSION
 
-<<<<<<< HEAD
     buildFeatures {
         prefab isUsingEncryptedDB
     }
     
-=======
     namespace "com.nozbe.watermelondb.jsi"
 
->>>>>>> f5c34ebe
     defaultConfig {
         minSdkVersion rootProject.hasProperty('minSdkVersion') ? rootProject.minSdkVersion : DEFAULT_MIN_SDK_VERSION
         targetSdkVersion rootProject.hasProperty('targetSdkVersion') ? rootProject.targetSdkVersion : DEFAULT_TARGET_SDK_VERSION
