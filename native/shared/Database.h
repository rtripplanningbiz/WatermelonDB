--- conflicted
+++ resolved
@@ -1,18 +1,10 @@
 #pragma once
 
-<<<<<<< HEAD
 #import <jsi/jsi.h>
 #import <mutex>
 #import <sqlite3.h>
 #import <unordered_map>
 #import <unordered_set>
-=======
-#include <jsi/jsi.h>
-#include <unordered_map>
-#include <unordered_set>
-#include <mutex>
-#include <sqlite3.h>
->>>>>>> 62774d5e
 
 // FIXME: Make these paths consistent across platforms
 #if __ANDROID__
@@ -24,13 +16,8 @@
 #include <simdjson/simdjson.h>
 #endif
 
-<<<<<<< HEAD
 #import "DatabasePlatform.h"
 #import "Sqlite.h"
-=======
-#include "Sqlite.h"
-#include "DatabasePlatform.h"
->>>>>>> 62774d5e
 
 using namespace facebook;
 
