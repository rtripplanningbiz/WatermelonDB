--- conflicted
+++ resolved
@@ -125,11 +125,7 @@
   prepareUpdate(recordUpdater: (this) => void = noop): this {
     invariant(
       !this._preparedState,
-<<<<<<< HEAD
-      `Cannot update a record with pending changes. Update attempted for table ${this.table} and record ${this.id}.`,
-=======
       `Cannot update a record with pending changes (${this.__debugName})`,
->>>>>>> 14340b98
     )
     this.__ensureNotDisposable(`Model.prepareUpdate()`)
     this._isEditing = true
