import type { Model, Collection, Database } from '../..'
import { type RawRecord, type DirtyRaw } from '../../RawRecord'
import type { SyncLog, SyncDatabaseChangeSet, SyncConflictResolver } from '../index'

// Returns raw record with naive solution to a conflict based on local `_changed` field
// This is a per-column resolution algorithm. All columns that were changed locally win
// and will be applied on top of the remote version.
export function resolveConflict(local: RawRecord, remote: DirtyRaw): DirtyRaw

<<<<<<< HEAD
export function prepareCreateFromRaw<T extends Model = Model>(collection: Collection<T>, dirtyRaw: DirtyRaw): T
=======
export function prepareCreateFromRaw<T extends Model = Model>(
  collection: Collection<T>,
  dirtyRaw: DirtyRaw,
): T
>>>>>>> 74ec66fd

export function prepareUpdateFromRaw<T extends Model = Model>(
  record: T,
  updatedDirtyRaw: DirtyRaw,
  log?: SyncLog,
  conflictResolver?: SyncConflictResolver,
): T

export function prepareMarkAsSynced<T extends Model = Model>(record: T): T

export function ensureSameDatabase(database: Database, initialResetCount: number): void

export const isChangeSetEmpty: (SyncDatabaseChangeSet) => boolean

export const changeSetCount: (SyncDatabaseChangeSet) => number<|MERGE_RESOLUTION|>--- conflicted
+++ resolved
@@ -7,14 +7,10 @@
 // and will be applied on top of the remote version.
 export function resolveConflict(local: RawRecord, remote: DirtyRaw): DirtyRaw
 
-<<<<<<< HEAD
-export function prepareCreateFromRaw<T extends Model = Model>(collection: Collection<T>, dirtyRaw: DirtyRaw): T
-=======
 export function prepareCreateFromRaw<T extends Model = Model>(
   collection: Collection<T>,
   dirtyRaw: DirtyRaw,
 ): T
->>>>>>> 74ec66fd
 
 export function prepareUpdateFromRaw<T extends Model = Model>(
   record: T,
